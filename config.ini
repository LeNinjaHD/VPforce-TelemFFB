--- conflicted
+++ resolved
@@ -43,15 +43,6 @@
 ## Edit here to change globally, or add to specific aircraft entry below
 afterburner_effect_intensity = .12
 
-<<<<<<< HEAD
-[TF-51D]
-type=PropellerAircraft
-buffeting_intensity = 0.0 # implemented by DCS
-runway_rumble_intensity = 3.0
-engine_rumble = True # rumble based on RPM
-rpm_scale = 31.5 # RPM% to actual RPM scale
-
-=======
 ################
 ### Props   ####
 ################
@@ -62,6 +53,7 @@
 runway_rumble_intensity = 1.0
 engine_rumble = 1 # rumble based on RPM
 gear_buffet_intensity = 0.15
+rpm_scale = 31.5 # RPM% to actual RPM scale
 
 [P-51D]
 type=PropellerAircraft
@@ -69,7 +61,6 @@
 runway_rumble_intensity = 1.0
 engine_rumble = 1 # rumble based on RPM
 gear_buffet_intensity = 0.15
->>>>>>> 78820e9c
 
 [P-47D-30]
 type=PropellerAircraft
