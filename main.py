# 
# This file is part of the TelemFFB distribution (https://github.com/walmis/TelemFFB).
# Copyright (c) 2023 Valmantas Palikša.
# 
# This program is free software: you can redistribute it and/or modify  
# it under the terms of the GNU General Public License as published by  
# the Free Software Foundation, version 3.
#
# This program is distributed in the hope that it will be useful, but 
# WITHOUT ANY WARRANTY; without even the implied warranty of 
# MERCHANTABILITY or FITNESS FOR A PARTICULAR PURPOSE. See the GNU 
# General Public License for more details.
#
# You should have received a copy of the GNU General Public License 
# along with this program. If not, see <http://www.gnu.org/licenses/>.
#

import json
import logging
import sys
import time
sys.path.insert(0, '') 

logging.basicConfig(
    level=logging.DEBUG,
    format='%(asctime)s - %(levelname)s - %(message)s',
    datefmt='%Y-%m-%d %H:%M:%S',
    stream=sys.stdout,
)

import re
  
import argparse
from PyQt5 import QtWidgets
from PyQt5.QtWidgets import QApplication, QWidget, QLabel, QMainWindow, QVBoxLayout,QMessageBox, QPushButton
from PyQt5.QtCore import QObject, pyqtSignal, Qt, QCoreApplication, QUrl
from PyQt5.QtGui import QFont, QPixmap, QIcon, QDesktopServices

from time import monotonic
import socket
import threading
import aircrafts_dcs
import aircrafts_msfs
import utils
import subprocess

import traceback
import os
from ffb_rhino import HapticEffect
from configobj import ConfigObj

<<<<<<< HEAD
from sc_manager import SimConnectManager

config : ConfigObj = None
=======
script_dir = os.path.dirname(os.path.abspath(__file__))
>>>>>>> 569a7b86

parser = argparse.ArgumentParser(description='Send telemetry data over USB')

# Add destination telemetry address argument
parser.add_argument('--teleplot', type=str, metavar="IP:PORT", default=None,
                    help='Destination IP:port address for teleplot.fr telemetry plotting service')

parser.add_argument('-p', '--plot', type=str, nargs='+',
                    help='Telemetry item names to send to teleplot, separated by spaces')

parser.add_argument('-D', '--device', type=str, help='Rhino device USB VID:PID', default="ffff:2055")
parser.add_argument('-r', '--reset', help='Reset all FFB effects', action='store_true')

# Add config file argument, default config.ini
parser.add_argument('-c', '--configfile', type=str, help='Config ini file (default config.ini)', default="config.ini")

args = parser.parse_args()

<<<<<<< HEAD
=======
# Use config file arguement in config_path
config_path = os.path.join(os.path.dirname(__file__), args.configfile)

# Log config file error here as try-except below does not catch missing file (no operations done on file that would trigger exception)
if not os.path.exists(config_path):
    logging.error(f"Failed to load Config: {config_path}")
    
try:
    config = ConfigObj(config_path)
    logging.info(f"Using Config: {config_path}")
except Exception as err:
    logging.error(f"Failed to load Config: {err}")

>>>>>>> 569a7b86
if args.teleplot:
    logging.info(f"Using {args.teleplot} for plotting")
    utils.teleplot.configure(args.teleplot)

def format_dict(data, prefix=""):
    output = ""
    for key, value in data.items():
        if isinstance(value, dict):
            output += format_dict(value, prefix + key + ".")
        else:
            output += prefix + key + " = " + str(value) + "\n"
    return output

def reload_config():
    global config
    # reload config
    config.reload()

def get_config(name):
    config_path = os.path.join(os.path.dirname(__file__), name)

    try:
        config = ConfigObj(config_path)
        logging.info(f"Load Config: {config_path}")
        return config
    except: 
        logging.exception(f"Cannot load config {config_path}")
        return None

class LogWindow(QtWidgets.QDialog, QtWidgets.QPlainTextEdit):
    def __init__(self, parent=None):
        super().__init__(parent)
        self.setWindowTitle("Log Console")
        self.resize(800, 500)

        self.widget = QtWidgets.QPlainTextEdit(parent)
        self.widget.setReadOnly(True)
        self.widget.setFont(QFont("Courier New"))

        layout = QtWidgets.QVBoxLayout()
        # Add the new logging box widget to the layout
        layout.addWidget(self.widget)
        self.setLayout(layout)
		

class TelemManager(QObject, threading.Thread):
    telemetryReceived = pyqtSignal(object)

    currentAircraft : aircrafts_dcs.Aircraft = None
    currentAircraftName : str = None
    timedOut : bool = True
    lastFrameTime : float
    numFrames : int = 0

    def __init__(self) -> None:
        QObject.__init__(self)
        threading.Thread.__init__(self)

        self.daemon = True
        
    def run(self):
        s = socket.socket(socket.AF_INET, socket.SOCK_DGRAM, 0)
        s.setsockopt(socket.SOL_SOCKET, socket.SO_REUSEADDR, 1)
        s.setsockopt(socket.SOL_SOCKET, socket.SO_RCVBUF, 4096)

        s.settimeout(0.1)
        port = 34380
        s.bind(("", port))
        logging.info(f"Listening on UDP :{port}")

        while True:
            try:
                data = s.recvfrom(4096)
                while utils.sock_readable(s):
                    data = s.recvfrom(4096) # get last frame in OS buffer, to minimize latency
            except ConnectionResetError:
                continue
            except socket.timeout:
                if self.currentAircraft and not self.timedOut:
                    self.currentAircraft.on_timeout()
                self.timedOut = True
                continue

            self.timedOut = False

            # get UDP sender
            sender = data[1]
          
            #print(sender)
            self.lastFrameTime = monotonic()
            data = data[0].decode("utf-8").split(";")
            telem_data = {}

            if data[0] == "DISCONNECT":
                logging.info("Telemetry disconnected")
                self.currentAircraftName = None

            for i in data:
                try:
                    section,conf = i.split("=")
                    values = conf.split("~")
                    telem_data[section] = [utils.to_number(v) for v in values] if len(values)>1 else utils.to_number(conf)
                except Exception as e:
                    print(e)

            try:
                telem_data["MechInfo"] = json.loads(telem_data["MechInfo"])
            except: pass

            #print(items)
            aircraft_name = telem_data.get("N")
            data_source = telem_data.get("src", None)
            if data_source == "MSFS2020":
                module = aircrafts_msfs
            else:
                module = aircrafts_dcs

            if aircraft_name and aircraft_name != self.currentAircraftName:
                config = get_config("config.ini")
                config_user = get_config("config.user.ini")
                if config_user:
                    config.update(config_user)
                #print(config)
                #load [default] values
                defaults = utils.sanitize_dict(config["default"])

                if self.currentAircraft is None or aircraft_name != self.currentAircraftName:
                    cls = None
                    params = {}
                    # find matching aircraft in config
                    for section,conf in config.items():
                        if re.match(section, aircraft_name):
                            conf = utils.sanitize_dict(conf)
                            logging.info(f"Found aircraft {aircraft_name} in config")
                            type = conf.get("type", "Aircraft")
                            cls = getattr(module, type, None)
                            params = defaults
                            params.update(conf)
                            if not cls:
                                logging.error(f"No such class {conf['type']}")

                    if not cls:
                        logging.warning(f"Aircraft definition not found, using default class for {aircraft_name}")
                        cls = module.Aircraft
                        params = defaults

                    vpconf_path = utils.winreg_get("SOFTWARE\\VPforce\\RhinoFFB", "path")
                    if vpconf_path and "vpconf" in params:
                        logging.info(f"Found VPforce Configurator at {vpconf_path}")
                        serial = HapticEffect.device.serial
                        subprocess.call([vpconf_path, "-config", params["vpconf"], "-serial", serial])


                    logging.info(f"Creating handler for {aircraft_name}: {cls}")
                    #instantiate new aircraft handler
                    self.currentAircraft = cls(aircraft_name, **params)

                self.currentAircraftName = aircraft_name

            if self.currentAircraft:
                try:
                    _tm = time.perf_counter()
                    commands = self.currentAircraft.on_telemetry(telem_data)
                    telem_data["perf"] = f"{(time.perf_counter() - _tm)*1000:.3f}ms"
                    if commands:
                        #send command back
                        s.sendto(bytes(commands, "utf-8"), sender)
                except:
                    traceback.print_exc()

            if args.plot:
                for item in args.plot:
                    if item in telem_data:
                        utils.teleplot.sendTelemetry(item, telem_data[item])
            
            self.telemetryReceived.emit(telem_data)


class SimConnectSock(SimConnectManager):
    def __init__(self):
        super().__init__()
        self.s = socket.socket(socket.AF_INET, socket.SOCK_DGRAM)

    def fmt(self, val):
        if isinstance(val, list):
            return "~".join([str(x) for x in val])
        return val

    def emit_packet(self, data):
        data["src"] = "MSFS2020"
        packet = bytes(";".join([f"{k}={self.fmt(v)}" for k,v in data.items()]), "utf-8")
        self.s.sendto(packet, ("127.0.0.1", 34380))



# Subclass QMainWindow to customize your application's main window
class MainWindow(QMainWindow):
    def __init__(self):
        super().__init__()

        self.setWindowTitle("TelemFFB")
<<<<<<< HEAD

        label = QLabel("Telemetry Data")

        #self.setFixedSize(QSize(400, 300))

=======
        # Get the absolute path of the script's directory
        script_dir = os.path.dirname(os.path.abspath(__file__))
        # Create a layout for the main window
>>>>>>> 569a7b86
        layout = QVBoxLayout()
        
        # Add a label for the image
        

        # Construct the absolute path of the image file
        image_path = os.path.join(script_dir, "image/vpforcelogo.png")
        self.image_label = QLabel()
        pixmap = QPixmap(image_path)
        self.image_label.setPixmap(pixmap)
        # Construct the absolute path of the icon file
        icon_path = os.path.join(script_dir, "image/vpforceicon.png")
        self.setWindowIcon(QIcon(icon_path))
        # Add the image label to the layout
        layout.addWidget(self.image_label, alignment=Qt.AlignTop | Qt.AlignLeft)
        layout.addWidget(QLabel(f"Config File: {args.configfile}"))
        # Add a label and telemetry data label
        layout.addWidget(QLabel("DCS Telemetry"))
        self.lbl_telem_data = QLabel("Waiting for data...")
        self.lbl_telem_data.setTextInteractionFlags(Qt.TextSelectableByMouse)
        layout.addWidget(self.lbl_telem_data)
        
        # Add the edit button
        edit_button = QPushButton("Edit Config File")
        edit_button.setMinimumWidth(200)
        edit_button.setMaximumWidth(200)
        edit_button.clicked.connect(self.edit_config_file)
        layout.addWidget(edit_button, alignment=Qt.AlignCenter)
        
        # Add the exit button
        exit_button = QPushButton("Exit")
        exit_button.setMinimumWidth(200)  # Set the minimum width
        exit_button.setMaximumWidth(200)  # Set the maximum width
        exit_button.clicked.connect(self.exit_application)
        layout.addWidget(exit_button, alignment=Qt.AlignCenter)

        # Create a central widget and set the layout
        central_widget = QWidget()
        central_widget.setLayout(layout)

<<<<<<< HEAD
        # Set the central widget of the Window.
        #self.setCentralWidget(label)
    
    def closeEvent(self, event) -> None:
        QApplication.exit()
=======
        # Set the central widget of the main window
        self.setCentralWidget(central_widget)

    def exit_application(self):
        # Perform any cleanup or save operations here
        QCoreApplication.instance().quit()
>>>>>>> 569a7b86

    def update_telemetry(self, data : dict):
        try:
            items = ""
            for k,v in data.items():
                if k == "MechInfo":
                    v = format_dict(v, "MechInfo.")
                    items += f"{v}"
                else:
                    if type(v) == float:
                        items += f"{k}: {v:.3f}\n"
                    else:
                        if isinstance(v, list):
                            v = "[" + ", ".join([f"{x:.3f}" if not isinstance(x, str) else x for x in v]) + "]"
                        items += f"{k}: {v}\n"
                
            self.lbl_telem_data.setText(items)
        except Exception as e:
            traceback.print_exc()

    def edit_config_file(self):
        script_dir = os.path.dirname(os.path.abspath(__file__))
        
        config_file = args.configfile
        config_path = os.path.join(script_dir, config_file)
        file_url = QUrl.fromLocalFile(config_path)
        try:
            QDesktopServices.openUrl(file_url)
        except:
            logging.error(f"There was an error opening the config file")

def main():
    app = QApplication(sys.argv)
    d = LogWindow()
    d.show()

    sys.stdout = utils.OutLog(d.widget, sys.stdout)
    sys.stderr = utils.OutLog(d.widget, sys.stderr)

    logging.getLogger().handlers[0].setStream(sys.stdout)
    logging.info("TelemFFB Starting")
    
    # check and install/update export lua script
    utils.install_export_lua()
	
    vid_pid = [int(x, 16) for x in args.device.split(":")]
    try:
        dev = HapticEffect.open(vid_pid[0], vid_pid[1]) # try to open RHINO
        if args.reset:
            dev.resetEffects()
    except:
        QMessageBox.warning(None, "Cannot connect to Rhino", f"Unable to open Rhino HID at {args.device}")
        return
    

    config_path = os.path.join(os.path.dirname(__file__), "config.ini")

    try:
        global config
        config = ConfigObj(config_path)
        logging.info(f"Using Config: {config_path}")
    except: 
        logging.exception(f"Cannot load config {config_path}")


    window = MainWindow()
    window.show()

    manager = TelemManager()
    manager.start()

    manager.telemetryReceived.connect(window.update_telemetry)

    sc = SimConnectSock()
    #sc.start()


    app.exec_()

if __name__ == "__main__":
    main()<|MERGE_RESOLUTION|>--- conflicted
+++ resolved
@@ -49,13 +49,10 @@
 from ffb_rhino import HapticEffect
 from configobj import ConfigObj
 
-<<<<<<< HEAD
 from sc_manager import SimConnectManager
 
 config : ConfigObj = None
-=======
 script_dir = os.path.dirname(os.path.abspath(__file__))
->>>>>>> 569a7b86
 
 parser = argparse.ArgumentParser(description='Send telemetry data over USB')
 
@@ -74,22 +71,6 @@
 
 args = parser.parse_args()
 
-<<<<<<< HEAD
-=======
-# Use config file arguement in config_path
-config_path = os.path.join(os.path.dirname(__file__), args.configfile)
-
-# Log config file error here as try-except below does not catch missing file (no operations done on file that would trigger exception)
-if not os.path.exists(config_path):
-    logging.error(f"Failed to load Config: {config_path}")
-    
-try:
-    config = ConfigObj(config_path)
-    logging.info(f"Using Config: {config_path}")
-except Exception as err:
-    logging.error(f"Failed to load Config: {err}")
-
->>>>>>> 569a7b86
 if args.teleplot:
     logging.info(f"Using {args.teleplot} for plotting")
     utils.teleplot.configure(args.teleplot)
@@ -208,7 +189,7 @@
                 module = aircrafts_dcs
 
             if aircraft_name and aircraft_name != self.currentAircraftName:
-                config = get_config("config.ini")
+                config = get_config(args.configfile)
                 config_user = get_config("config.user.ini")
                 if config_user:
                     config.update(config_user)
@@ -291,17 +272,10 @@
         super().__init__()
 
         self.setWindowTitle("TelemFFB")
-<<<<<<< HEAD
-
-        label = QLabel("Telemetry Data")
-
-        #self.setFixedSize(QSize(400, 300))
-
-=======
+
         # Get the absolute path of the script's directory
         script_dir = os.path.dirname(os.path.abspath(__file__))
         # Create a layout for the main window
->>>>>>> 569a7b86
         layout = QVBoxLayout()
         
         # Add a label for the image
@@ -342,20 +316,17 @@
         central_widget = QWidget()
         central_widget.setLayout(layout)
 
-<<<<<<< HEAD
         # Set the central widget of the Window.
         #self.setCentralWidget(label)
-    
+        self.setCentralWidget(central_widget)
+
     def closeEvent(self, event) -> None:
         QApplication.exit()
-=======
         # Set the central widget of the main window
-        self.setCentralWidget(central_widget)
 
     def exit_application(self):
         # Perform any cleanup or save operations here
         QCoreApplication.instance().quit()
->>>>>>> 569a7b86
 
     def update_telemetry(self, data : dict):
         try:
