# 
# This file is part of the TelemFFB distribution (https://github.com/walmis/TelemFFB).
# Copyright (c) 2023 Valmantas Palikša.
# 
# This program is free software: you can redistribute it and/or modify  
# it under the terms of the GNU General Public License as published by  
# the Free Software Foundation, version 3.
#
# This program is distributed in the hope that it will be useful, but 
# WITHOUT ANY WARRANTY; without even the implied warranty of 
# MERCHANTABILITY or FITNESS FOR A PARTICULAR PURPOSE. See the GNU 
# General Public License for more details.
#
# You should have received a copy of the GNU General Public License 
# along with this program. If not, see <http://www.gnu.org/licenses/>.
#

import json
import logging
import sys
import time
sys.path.insert(0, '') 

logging.basicConfig(
    level=logging.INFO,
    format='%(asctime)s - %(levelname)s - %(message)s',
    datefmt='%Y-%m-%d %H:%M:%S',
    stream=sys.stdout,
)

import re
  
import argparse
from PyQt5 import QtWidgets
from PyQt5.QtWidgets import QApplication, QWidget, QLabel, QMainWindow, QVBoxLayout, QMessageBox, QPushButton, QDialog, \
    QRadioButton, QListView, QScrollArea
from PyQt5.QtCore import QObject, pyqtSignal, Qt, QCoreApplication, QUrl, QRect, QMetaObject
from PyQt5.QtGui import QFont, QPixmap, QIcon, QDesktopServices
# from PyQt5.QtWidgets import *
# from PyQt5.QtCore import *
# from PyQt5.QtGui import *

from time import monotonic
import socket
import threading
import aircrafts_dcs
import aircrafts_msfs
import utils
import subprocess

import traceback
import os
from ffb_rhino import HapticEffect
from configobj import ConfigObj

<<<<<<< HEAD
from sc_manager import SimConnectManager

config : ConfigObj = None
=======

>>>>>>> 78820e9c
script_dir = os.path.dirname(os.path.abspath(__file__))

parser = argparse.ArgumentParser(description='Send telemetry data over USB')

# Add destination telemetry address argument
parser.add_argument('--teleplot', type=str, metavar="IP:PORT", default=None,
                    help='Destination IP:port address for teleplot.fr telemetry plotting service')

parser.add_argument('-p', '--plot', type=str, nargs='+',
                    help='Telemetry item names to send to teleplot, separated by spaces')

parser.add_argument('-D', '--device', type=str, help='Rhino device USB VID:PID', default="ffff:2055")
parser.add_argument('-r', '--reset', help='Reset all FFB effects', action='store_true')

# Add config file argument, default config.ini
parser.add_argument('-c', '--configfile', type=str, help='Config ini file (default config.ini)', default="config.ini")

args = parser.parse_args()

if args.teleplot:
    logging.info(f"Using {args.teleplot} for plotting")
    utils.teleplot.configure(args.teleplot)

def format_dict(data, prefix=""):
    output = ""
    for key, value in data.items():
        if isinstance(value, dict):
            output += format_dict(value, prefix + key + ".")
        else:
            output += prefix + key + " = " + str(value) + "\n"
    return output


def reload_config():
    global config
    # reload config
    config.reload()

def get_config(name):
    config_path = os.path.join(os.path.dirname(__file__), name)

    try:
        config = ConfigObj(config_path)
        logging.info(f"Load Config: {config_path}")
        return config
    except: 
        logging.exception(f"Cannot load config {config_path}")
        return None

class LogWindow(QtWidgets.QDialog, QtWidgets.QPlainTextEdit):
    def __init__(self, parent=None):
        super().__init__(parent)
        self.setWindowTitle("Log Console")
        self.resize(800, 500)

        self.widget = QtWidgets.QPlainTextEdit(parent)
        self.widget.setReadOnly(True)
        self.widget.setFont(QFont("Courier New"))

        layout = QtWidgets.QVBoxLayout()
        # Add the new logging box widget to the layout
        layout.addWidget(self.widget)
        self.setLayout(layout)
		

class TelemManager(QObject, threading.Thread):
    telemetryReceived = pyqtSignal(object)

    currentAircraft : aircrafts_dcs.Aircraft = None
    currentAircraftName : str = None
    timedOut : bool = True
    lastFrameTime : float
    numFrames : int = 0

    def __init__(self) -> None:
        QObject.__init__(self)
        threading.Thread.__init__(self)

        self.daemon = True
        
    def run(self):
        s = socket.socket(socket.AF_INET, socket.SOCK_DGRAM, 0)
        s.setsockopt(socket.SOL_SOCKET, socket.SO_REUSEADDR, 1)
        s.setsockopt(socket.SOL_SOCKET, socket.SO_RCVBUF, 4096)

        s.settimeout(0.1)
        port = 34380
        s.bind(("", port))
        logging.info(f"Listening on UDP :{port}")

        while True:
            try:
                data = s.recvfrom(4096)
                while utils.sock_readable(s):
                    data = s.recvfrom(4096) # get last frame in OS buffer, to minimize latency
            except ConnectionResetError:
                continue
            except socket.timeout:
                if self.currentAircraft and not self.timedOut:
                    self.currentAircraft.on_timeout()
                self.timedOut = True
                continue

            self.timedOut = False

            # get UDP sender
            sender = data[1]
          
            #print(sender)
            self.lastFrameTime = monotonic()
            data = data[0].decode("utf-8").split(";")
            telem_data = {}

            if data[0] == "DISCONNECT":
                logging.info("Telemetry disconnected")
                self.currentAircraftName = None

            for i in data:
                try:
                    section,conf = i.split("=")
                    values = conf.split("~")
                    telem_data[section] = [utils.to_number(v) for v in values] if len(values)>1 else utils.to_number(conf)
                except Exception as e:
                    print(e)

            try:
                j = json.loads(telem_data["MechInfo"])
                out = utils.flatten_dict(j, "", "_")
                for k,v in out.items():
                    telem_data[k] = v
                del telem_data["MechInfo"]
            except: pass

            #print(items)
            aircraft_name = telem_data.get("N")
            data_source = telem_data.get("src", None)
            if data_source == "MSFS2020":
                module = aircrafts_msfs
            else:
                module = aircrafts_dcs

            if aircraft_name and aircraft_name != self.currentAircraftName:
                config = get_config(args.configfile)
                config_user = get_config("config.user.ini")
                if config_user:
                    config.update(config_user)
                #print(config)
                #load [default] values
                defaults = utils.sanitize_dict(config["default"])

                if self.currentAircraft is None or aircraft_name != self.currentAircraftName:
                    cls = None
                    params = {}
                    # find matching aircraft in config
                    for section,conf in config.items():
                        if re.match(section, aircraft_name):
                            conf = utils.sanitize_dict(conf)
                            logging.info(f"Found aircraft {aircraft_name} in config")
                            type = conf.get("type", "Aircraft")
                            cls = getattr(module, type, None)
                            params = defaults
                            params.update(conf)
                            if not cls:
                                logging.error(f"No such class {conf['type']}")

                    if not cls:
                        logging.warning(f"Aircraft definition not found, using default class for {aircraft_name}")
                        cls = module.Aircraft
                        params = defaults

                    vpconf_path = utils.winreg_get("SOFTWARE\\VPforce\\RhinoFFB", "path")
                    if vpconf_path and "vpconf" in params:
                        logging.info(f"Found VPforce Configurator at {vpconf_path}")
                        serial = HapticEffect.device.serial
                        subprocess.call([vpconf_path, "-config", params["vpconf"], "-serial", serial])


                    logging.info(f"Creating handler for {aircraft_name}: {cls}")
                    #instantiate new aircraft handler
                    self.currentAircraft = cls(aircraft_name, **params)

                self.currentAircraftName = aircraft_name

            if self.currentAircraft:
                try:
                    _tm = time.perf_counter()
                    commands = self.currentAircraft.on_telemetry(telem_data)
                    telem_data["perf"] = f"{(time.perf_counter() - _tm)*1000:.3f}ms"
                    if commands:
                        #send command back
                        s.sendto(bytes(commands, "utf-8"), sender)
                except:
                    traceback.print_exc()

            if args.plot:
                for item in args.plot:
                    if item in telem_data:
                        utils.teleplot.sendTelemetry(item, telem_data[item])
            
            self.telemetryReceived.emit(telem_data)


class SimConnectSock(SimConnectManager):
    def __init__(self):
        super().__init__()
        self.s = socket.socket(socket.AF_INET, socket.SOCK_DGRAM)

    def fmt(self, val):
        if isinstance(val, list):
            return "~".join([str(x) for x in val])
        return val

    def emit_packet(self, data):
        data["src"] = "MSFS2020"
        packet = bytes(";".join([f"{k}={self.fmt(v)}" for k,v in data.items()]), "utf-8")
        self.s.sendto(packet, ("127.0.0.1", 34380))



# Subclass QMainWindow to customize your application's main window
class MainWindow(QMainWindow):
    def __init__(self):
        super().__init__()

        self.setWindowTitle("TelemFFB")
<<<<<<< HEAD

=======
        self.resize(400,700)
>>>>>>> 78820e9c
        # Get the absolute path of the script's directory
        script_dir = os.path.dirname(os.path.abspath(__file__))
        # Create a layout for the main window
        layout = QVBoxLayout()


        # Add a label for the image
        # Construct the absolute path of the image file
        image_path = os.path.join(script_dir, "image/vpforcelogo.png")
        self.image_label = QLabel()
        pixmap = QPixmap(image_path)
        self.image_label.setPixmap(pixmap)
        # Construct the absolute path of the icon file
        icon_path = os.path.join(script_dir, "image/vpforceicon.png")
        self.setWindowIcon(QIcon(icon_path))
        # Add the image label to the layout
        layout.addWidget(self.image_label, alignment=Qt.AlignTop | Qt.AlignLeft)
        layout.addWidget(QLabel(f"Config File: {args.configfile}"))
        # Add a label and telemetry data label
        layout.addWidget(QLabel("DCS Telemetry"))

        # Create a scrollable area
        scroll_area = QScrollArea()
        scroll_area.setWidgetResizable(True)

        # Create the QLabel widget and set its properties
        self.lbl_telem_data = QLabel("Waiting for data...")
        self.lbl_telem_data.setTextInteractionFlags(Qt.TextSelectableByMouse)
<<<<<<< HEAD
        layout.addWidget(self.lbl_telem_data)

        layout.addStretch()
        
=======
        self.lbl_telem_data.setWordWrap(True)

        # Set the QLabel widget as the widget inside the scroll area
        scroll_area.setWidget(self.lbl_telem_data)

        # Add the scroll area to the layout
        layout.addWidget(scroll_area)

>>>>>>> 78820e9c
        # Add the edit button
        edit_button = QPushButton("Edit Config File")
        edit_button.setMinimumWidth(200)
        edit_button.setMaximumWidth(200)
        edit_button.clicked.connect(self.edit_config_file)
        layout.addWidget(edit_button, alignment=Qt.AlignCenter)

        self.log_button = QPushButton("Open/Hide Log")
        self.log_button.setMinimumWidth(200)
        self.log_button.setMaximumWidth(200)
        self.log_button.clicked.connect(self.toggle_log_window)
        layout.addWidget(self.log_button, alignment=Qt.AlignCenter)

        # Add the exit button
        exit_button = QPushButton("Exit")
        exit_button.setMinimumWidth(200)  # Set the minimum width
        exit_button.setMaximumWidth(200)  # Set the maximum width
        exit_button.clicked.connect(self.exit_application)
        layout.addWidget(exit_button, alignment=Qt.AlignCenter)

        central_widget = QWidget()
        central_widget.setLayout(layout)
<<<<<<< HEAD

        # Set the central widget of the Window.
        #self.setCentralWidget(label)
        self.setCentralWidget(central_widget)

    def closeEvent(self, event) -> None:
        QApplication.exit()
        # Set the central widget of the main window

=======
        self.setCentralWidget(central_widget)

        # Set the central widget of the main window
        # self.setCentralWidget(central_widget)

        # # Add the FFBTestTool button
        # self.ffb_test_button = QPushButton("Show FFBTestTool")
        # self.ffb_test_button.clicked.connect(self.show_ffb_test_tool)
        # layout.addWidget(self.ffb_test_button)

    # def show_ffb_test_tool(self):
    #     try:
    #         self.ffb_test_tool = FFBTestToolDialog()
    #         self.ffb_test_tool.show()
    #     except Exception as e:
    #         logging.error(f"Error: {e}")
    #
    # def increment_counter(self):
    #     global periodic_effect_index
    #     periodic_effect_index += 1
    #     print("periodic_effect_index:", periodic_effect_index)
    def toggle_log_window(self):
        if d.isVisible():
            d.hide()
        else:
            d.show()
>>>>>>> 78820e9c
    def exit_application(self):
        # Perform any cleanup or save operations here
        QCoreApplication.instance().quit()

    def update_telemetry(self, data : dict):
        try:
            items = ""
            for k,v in data.items():
                if k == "MechInfo":
                    v = format_dict(v, "MechInfo.")
                    items += f"{v}"
                else:
                    if type(v) == float:
                        items += f"{k}: {v:.3f}\n"
                    else:
                        if isinstance(v, list):
                            v = "[" + ", ".join([f"{x:.3f}" if not isinstance(x, str) else x for x in v]) + "]"
                        items += f"{k}: {v}\n"
                
            self.lbl_telem_data.setText(items)
        except Exception as e:
            traceback.print_exc()

    def edit_config_file(self):
        script_dir = os.path.dirname(os.path.abspath(__file__))
        
        config_file = args.configfile
        config_path = os.path.join(script_dir, config_file)
        file_url = QUrl.fromLocalFile(config_path)
        try:
            QDesktopServices.openUrl(file_url)
        except:
            logging.error(f"There was an error opening the config file")
# class FFBTestToolDialog(QDialog):
#     def __init__(self):
#         super().__init__()
#         self.ui = Ui_FFBTestTool()
#         self.ui.setupUi(self)
# class Ui_FFBTestTool(object):
#     def setupUi(self, FFBTestTool):
#         if not FFBTestTool.objectName():
#             FFBTestTool.setObjectName(u"FFBTestTool")
#         FFBTestTool.resize(562, 462)
#         self.radioButton = QRadioButton(FFBTestTool)
#         self.radioButton.setObjectName(u"radioButton")
#         self.radioButton.setGeometry(QRect(60, 60, 82, 17))
#         self.listView = QListView(FFBTestTool)
#         self.listView.setObjectName(u"listView")
#         self.listView.setGeometry(QRect(40, 120, 256, 192))
#
#         self.retranslateUi(FFBTestTool)
#
#         QMetaObject.connectSlotsByName(FFBTestTool)
#     # setupUi

    # def retranslateUi(self, FFBTestTool):
    #     FFBTestTool.setWindowTitle(QCoreApplication.translate("FFBTestTool", u"FFB Test Tool", None))
    #     self.radioButton.setText(QCoreApplication.translate("FFBTestTool", u"RadioButton", None))
    # # retranslateUi


def main():
    app = QApplication(sys.argv)
    global d
    d = LogWindow()
    #d.show()

    sys.stdout = utils.OutLog(d.widget, sys.stdout)
    sys.stderr = utils.OutLog(d.widget, sys.stderr)

    logging.getLogger().handlers[0].setStream(sys.stdout)
    logging.info("TelemFFB Starting")

    # check and install/update export lua script
    utils.install_export_lua()
	
    vid_pid = [int(x, 16) for x in args.device.split(":")]
    try:
        dev = HapticEffect.open(vid_pid[0], vid_pid[1]) # try to open RHINO
        if args.reset:
            dev.resetEffects()
    except:
        QMessageBox.warning(None, "Cannot connect to Rhino", f"Unable to open Rhino HID at {args.device}")
        return
    

    config_path = os.path.join(os.path.dirname(__file__), "config.ini")

    try:
        global config
        config = ConfigObj(config_path)
        logging.info(f"Using Config: {config_path}")
    except: 
        logging.exception(f"Cannot load config {config_path}")


    window = MainWindow()
    window.show()

    manager = TelemManager()
    manager.start()

    manager.telemetryReceived.connect(window.update_telemetry)

    sc = SimConnectSock()
    #sc.start()


    app.exec_()

if __name__ == "__main__":
    main()<|MERGE_RESOLUTION|>--- conflicted
+++ resolved
@@ -53,13 +53,10 @@
 from ffb_rhino import HapticEffect
 from configobj import ConfigObj
 
-<<<<<<< HEAD
 from sc_manager import SimConnectManager
 
 config : ConfigObj = None
-=======
-
->>>>>>> 78820e9c
+
 script_dir = os.path.dirname(os.path.abspath(__file__))
 
 parser = argparse.ArgumentParser(description='Send telemetry data over USB')
@@ -285,11 +282,7 @@
         super().__init__()
 
         self.setWindowTitle("TelemFFB")
-<<<<<<< HEAD
-
-=======
         self.resize(400,700)
->>>>>>> 78820e9c
         # Get the absolute path of the script's directory
         script_dir = os.path.dirname(os.path.abspath(__file__))
         # Create a layout for the main window
@@ -318,12 +311,6 @@
         # Create the QLabel widget and set its properties
         self.lbl_telem_data = QLabel("Waiting for data...")
         self.lbl_telem_data.setTextInteractionFlags(Qt.TextSelectableByMouse)
-<<<<<<< HEAD
-        layout.addWidget(self.lbl_telem_data)
-
-        layout.addStretch()
-        
-=======
         self.lbl_telem_data.setWordWrap(True)
 
         # Set the QLabel widget as the widget inside the scroll area
@@ -332,7 +319,6 @@
         # Add the scroll area to the layout
         layout.addWidget(scroll_area)
 
->>>>>>> 78820e9c
         # Add the edit button
         edit_button = QPushButton("Edit Config File")
         edit_button.setMinimumWidth(200)
@@ -355,17 +341,6 @@
 
         central_widget = QWidget()
         central_widget.setLayout(layout)
-<<<<<<< HEAD
-
-        # Set the central widget of the Window.
-        #self.setCentralWidget(label)
-        self.setCentralWidget(central_widget)
-
-    def closeEvent(self, event) -> None:
-        QApplication.exit()
-        # Set the central widget of the main window
-
-=======
         self.setCentralWidget(central_widget)
 
         # Set the central widget of the main window
@@ -392,7 +367,6 @@
             d.hide()
         else:
             d.show()
->>>>>>> 78820e9c
     def exit_application(self):
         # Perform any cleanup or save operations here
         QCoreApplication.instance().quit()
