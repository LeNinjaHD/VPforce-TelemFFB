# 
# This file is part of the TelemFFB distribution (https://github.com/walmis/TelemFFB).
# Copyright (c) 2023 Valmantas Palikša.
# 
# This program is free software: you can redistribute it and/or modify  
# it under the terms of the GNU General Public License as published by  
# the Free Software Foundation, version 3.
#
# This program is distributed in the hope that it will be useful, but 
# WITHOUT ANY WARRANTY; without even the implied warranty of 
# MERCHANTABILITY or FITNESS FOR A PARTICULAR PURPOSE. See the GNU 
# General Public License for more details.
#
# You should have received a copy of the GNU General Public License 
# along with this program. If not, see <http://www.gnu.org/licenses/>.
#
 
import math
from random import randint
import time
from typing import List, Dict
from ffb_rhino import HapticEffect, FFBReport_SetCondition
import utils
import logging
import random
from aircraft_base import AircraftBase
# from PyQt5.QtWidgets import QPushButton
#
# from effect_settings import periodic_effect_index
periodic_effect_index = 4
logging.debug(f"Read HapticEffectIndex from ffb_rhino")

#unit conversions (to m/s)
knots = 0.514444
kmh = 1.0/3.6
deg = math.pi/180

# by accessing effects dict directly new effects will be automatically allocated
# example: effects["myUniqueName"]
effects : Dict[str, HapticEffect] = utils.Dispenser(HapticEffect)

# Highpass filter dispenser
HPFs : Dict[str, utils.HighPassFilter]  = utils.Dispenser(utils.HighPassFilter)

# Lowpass filter dispenser
LPFs : Dict[str, utils.LowPassFilter] = utils.Dispenser(utils.LowPassFilter)

class Aircraft(AircraftBase):
    """Base class for Aircraft based FFB"""
    ####
    #### Beta effects - set to 1 to enable
    deceleration_effect_enable = 0
    deceleration_effect_enable_areyoureallysure = 0
    deceleration_max_force = 0.5
    ###
    buffeting_intensity : float = 0.2               # peak AoA buffeting intensity  0 to disable
    buffet_aoa : float          = 10.0              # AoA when buffeting starts
    stall_aoa : float           = 15.0              # Stall AoA

    engine_rumble : int = 0                         # Engine Rumble - Disabled by default - set to 1 in config file to enable
    
    runway_rumble_intensity : float = 1.0           # peak runway intensity, 0 to disable

    gun_vibration_intensity : float = 0.12          # peak gunfire vibration intensity, 0 to disable
    cm_vibration_intensity : float = 0.12           # peak countermeasure release vibration intensity, 0 to disable
    weapon_release_intensity : float = 0.12         # peak weapon release vibration intensity, 0 to disable
    weapon_effect_direction: int = 45               # Affects the direction of force applied for gun/cm/weapon release effect, Set to -1 for random direction
    
    speedbrake_motion_intensity : float = 0.12      # peak vibration intensity when speed brake is moving, 0 to disable
    speedbrake_buffet_intensity : float = 0.15      # peak buffeting intensity when speed brake deployed,  0 to disable

    spoiler_motion_intensity: float = 0.0  # peak vibration intensity when spoilers is moving, 0 to disable
    spoiler_buffet_intensity: float = 0.15  # peak buffeting intensity when spoilers deployed,  0 to disable
    
    gear_motion_intensity : float = 0.12      # peak vibration intensity when gear is moving, 0 to disable
    gear_buffet_intensity : float = 0.15      # peak buffeting intensity when gear down during flight,  0 to disable
    
    flaps_motion_intensity : float = 0.12      # peak vibration intensity when flaps are moving, 0 to disable
    flaps_buffet_intensity : float = 0.0      # peak buffeting intensity when flaps are deployed,  0 to disable
    
    canopy_motion_intensity : float = 0.12      # peak vibration intensity when canopy is moving, 0 to disable
    canopy_buffet_intensity : float = 0.0      # peak buffeting intensity when canopy is open during flight,  0 to disable

    afterburner_effect_intensity = 0.2      # peak intensity for afterburner rumble effect
    jet_engine_rumble_intensity = 0.12      # peak intensity for jet engine rumble effect
    jet_engine_rumble_freq = 45             # base frequency for jet engine rumble effect (Hz)

    ####
    
    def __init__(self, name : str, **kwargs):
        super().__init__(name, **kwargs)

        self._engine_rumble_is_playing = 0

        #clear any existing effects
        for e in effects.values(): e.destroy()
        effects.clear()

    #effect_index_set = 4
    # def incr_clicked():
    #     if Aircraft.effect_index_set == 7:
    #         Aircraft.effect_index_set = 3
    #         logging.debug("Resetting Effect Index to 3")
    #         return
    #     Aircraft.effect_index_set += 1
    #     print("INCR button clicked!")
    #
    # def decr_clicked():
    #     if Aircraft.effect_index_set == 3:
    #         Aircraft.effect_index_set = 7
    #         logging.debug("Resetting Effect Index to 7")
    #         return
    #     Aircraft.effect_index_set -= 1
    #     print("DECR button clicked!")
    # def add_button_to_main_window(main_window):
    #     # Create a button
    #     button = QPushButton("Increment")
    #     button.clicked.connect(Aircraft.incr_clicked)
    #     main_window.layout().addWidget(button)

    # def add_button2_to_main_window(main_window):
    #     # Create a button
    #     button = QPushButton("Decrement")
    #     button.clicked.connect(Aircraft.decr_clicked)
    #     main_window.layout().addWidget(button)

        self.spring = HapticEffect().spring()
        #self.spring.effect.effect_id = 5
        self.spring_x = FFBReport_SetCondition(parameterBlockOffset=0)
        self.spring_y = FFBReport_SetCondition(parameterBlockOffset=1)


<<<<<<< HEAD
        if prev_val != new_val and prev_val is not None and new_val is not None:
            return (prev_val,new_val)
        
        if time.perf_counter() - tm < delta_ms/1000.0:
            return True

        return False

    def anything_has_changed(self, item : str, value) -> bool:
        # track if any parameter, given as key "item" has changed between two consecutive calls of the function
        prev_val = self._changes.get(item)
        new_val = value
        self._changes[item] = new_val
        if prev_val != new_val and prev_val is not None and new_val is not None:
            return (prev_val,new_val)
        return False
    def _decel_effect(self, telem_data):
        x_gs = telem_data.get("ACCs")[0]
        if not self.anything_has_changed("decel", x_gs):
            # logging.debug("nothing changed.,....")
            return
        if not sum(telem_data.get("WeightOnWheels")):
            return
        max_gs = self.deceleration_max_force
        if x_gs < -0.03:
            if effects["runway0"].started:
                effects.dispose("runway0")
                # logging.debug("disposing runway effect")
            if abs(x_gs) > max_gs:
                x_gs = -max_gs
            # logging.debug(f"x_gs = {x_gs}")
            effects["decel_x"].constant(abs(x_gs), 180).start()
        else:
            effects.dispose("decel_x")
=======
    
>>>>>>> 98e17171
    def _calc_buffeting(self, aoa, speed) -> tuple:
        """Calculate buffeting amount and frequency

        :param aoa: Angle of attack in degrees
        :type aoa: float
        :param speed: Airspeed in m/s
        :type speed: float
        :return: Tuple (freq_hz, magnitude)
        :rtype: tuple
        """
        if not self.buffeting_intensity:
            return (0, 0)
        max_airflow_speed = 70 # speed at which airflow_factor is 1.0
        airflow_factor = utils.scale_clamp(speed, (0, max_airflow_speed), (0, 1.0))
        buffeting_factor = utils.scale_clamp(aoa, (self.buffet_aoa, self.stall_aoa), (0.0, 1.0))
        #todo calc frequency
        return (13.0, airflow_factor * buffeting_factor * self.buffeting_intensity)
              

    def _update_runway_rumble(self, telem_data):
        """Add wheel based rumble effects for immersion
        Generates bumps/etc on touchdown, rolling, field landing etc
        """
        if self.runway_rumble_intensity:
            WoW = telem_data.get("WeightOnWheels", (0,0,0)) # left, nose, right - wheels
            # get high pass filters for wheel shock displacement data and update with latest data
            hp_f_cutoff_hz = 3
            v1 = HPFs.get("center_wheel", hp_f_cutoff_hz).update((WoW[1])) * self.runway_rumble_intensity
            v2 = HPFs.get("side_wheels", hp_f_cutoff_hz).update(WoW[0]-WoW[2]) * self.runway_rumble_intensity
            
            v1 = utils.clamp_minmax(v1, 0.5)
            v2 = utils.clamp_minmax(v2, 0.5)

            # modulate constant effects for X and Y axis
            # connect Y axis to nosewheel, X axis to the side wheels
            tot_weight = sum(WoW)

            if telem_data.get("T", 0) > 2: # wait a bit for data to settle
                if tot_weight:
                    # logging.info(f"v1 = {v1}")
                    effects["runway0"].constant(v1, 0).start()
                    # logging.info(f"v2 = {v2}")
                    effects["runway1"].constant(v2, 90).start()
                else:
                    effects.dispose("runway0")
                    effects.dispose("runway1")

    def _update_buffeting(self, telem_data : dict):
        aoa = telem_data.get("AoA", 0)
        tas = telem_data.get("TAS", 0)
        agl = telem_data.get("altAgl", 0)

        freq, mag = self._calc_buffeting(aoa, tas)
        # manage periodic effect for buffeting
        if mag:
            effects["buffeting"].periodic(freq, mag, utils.RandomDirectionModulator).start()
            #effects["buffeting2"].periodic(freq, mag, 45, phase=120).start()

        telem_data["dbg_buffeting"] = mag # save debug value

    def _update_drag_buffet(self, telem_data : dict, type : str):
            drag_buffet_threshold = 100     #indicated TAS via telemetry
            tas = telem_data.get("TAS", 0)
            if tas < drag_buffet_threshold:
                return 0

    def _update_cm_weapons(self, telem_data):
        if self.has_changed("PayloadInfo"):
            effects["cm"].stop()
            # If effect direction is set to random (-1) in ini file, randomize direction - else, use configured direction (default=45)
            if self.weapon_effect_direction == -1:
                #Init random number for effect direction
                random_weapon_release_direction = random.randint(0, 359)
                logging.info(f"Payload Effect Direction is randomized: {random_weapon_release_direction} deg")
                effects["cm"].periodic(10, self.weapon_release_intensity, random_weapon_release_direction, duration=80).start()
            else:
                effects["cm"].periodic(10, self.weapon_release_intensity, self.weapon_effect_direction, duration=80).start()

        if self.has_changed("Gun") or self.has_changed("CannonShells"):
            effects["cm"].stop()
            # If effect direction is set to random (-1) in ini file, randomize direction - else, use configured direction (default=45)
            if self.weapon_effect_direction == -1:
                #Init random number for effect direction
                random_weapon_release_direction = random.randint(0, 359)
                logging.info(f"Gun Effect Direction is randomized: {random_weapon_release_direction} deg")
                effects["cm"].periodic(10, self.gun_vibration_intensity, random_weapon_release_direction, duration=80).start()
            else:
                effects["cm"].periodic(10, self.gun_vibration_intensity, self.weapon_effect_direction, duration=80).start()
        
        if self.has_changed("Flares") or self.has_changed("Chaff"):
            effects["cm"].stop()
            # If effect direction is set to random (-1) in ini file, randomize direction - else, use configured direction (default=45)
            if self.weapon_effect_direction == -1:
                #Init random number for effect direction
                random_weapon_release_direction = random.randint(0, 359)
                logging.info(f"CM Effect Direction is randomized: {random_weapon_release_direction} deg")
                effects["cm"].periodic(50, self.cm_vibration_intensity, random_weapon_release_direction, duration=80).start()
            else:
                effects["cm"].periodic(50, self.cm_vibration_intensity, self.weapon_effect_direction, duration=80).start()
  
            
    def _update_landing_gear(self):
        gearpos = self._telem_data.get("gear_value", 0)
        if self.has_changed("gear_value", 50):
            #logging.debug(f"Landing Gear Pos: {gearpos}")
            effects["gearmovement"].periodic(150, self.gear_motion_intensity, 0, 3).start()
            #effects["gearmovement2"].periodic(150, self.gear_motion_intensity, 45, 3, phase=120).start()

    def _update_speed_brakes(self, spd_thresh=70):
        tas = self._telem_data.get("TAS",0)

        spdbrk = self._telem_data.get("speedbrakes_value", 0)
        if self.has_changed("speedbrakes_value", 50):
            #logging.debug(f"Speedbrake Pos: {spdbrk}")
            effects["speedbrakemovement"].periodic(180, self.speedbrake_motion_intensity, 0, 3).start()
        else:
            effects.dispose("speedbrakemovement")

        if tas > spd_thresh and spdbrk > .1:
            #calculate insensity based on deployment percentage
            realtime_intensity = self.speedbrake_buffet_intensity * spdbrk
            effects["speedbrakebuffet"].periodic(13, realtime_intensity, 0, 4).start()
            effects["speedbrakebuffet2"].periodic(13, realtime_intensity, 45, 4).start()
           # logging.debug(f"PLAYING SPEEDBRAKE RUMBLE intensity:{realtime_intensity}")
        else:
            effects.dispose("speedbrakebuffet")
            effects.dispose("speedbrakebuffet2")

    def _update_spoiler(self, spd_thresh_low=25, spd_thresh_hi=60):
        tas = self._telem_data.get("TAS",0)
        tas_intensity = utils.clamp_minmax(utils.scale(tas, (spd_thresh_low, spd_thresh_hi), (0.0, 1.0)), 1.0)

        spoiler = self._telem_data.get("Spoilers", 0)
        if spoiler == 0:
            return
        #average all spoiler values together
        if type(spoiler) == list:
            if "F-14" in self._telem_data.get("N"):
                #give %85 weight to inner spoilers for intensity calculation
                spoiler_inner = (spoiler[1], spoiler[2])
                spoiler_outer = (spoiler[0], spoiler[3])
                spoiler = (0.85 * sum(spoiler_inner) + 0.15 * sum(spoiler_outer)) / 2
            else:
                spoiler = sum(spoiler) / len(spoiler)

        if self.spoiler_motion_intensity > 0:
            if self.has_changed("Spoilers", 15):
                logging.debug(f"Spoilers Pos: {spoiler}")
                effects["spoilermovement"].periodic(118, self.spoiler_motion_intensity, 0, 4).start()
                effects["spoilermovement2"].periodic(118, self.spoiler_motion_intensity, 90, 4).start()
            else:
                effects.dispose("spoilermovement")
                effects.dispose("spoilermovement2")

        if tas > spd_thresh_low and spoiler > .1:
            #calculate insensity based on deployment percentage
            realtime_intensity = self.spoiler_buffet_intensity * spoiler * tas_intensity
            logging.debug(f"PLAYING SPOILER RUMBLE | intensity: {realtime_intensity}, d-factor: {spoiler}, s-factor: {tas_intensity}")
            effects["spoilerbuffet1-1"].periodic(15, realtime_intensity, 0, 4).start()
            effects["spoilerbuffet1-2"].periodic(16, realtime_intensity, 0, 4).start()
            effects["spoilerbuffet2-1"].periodic(14, realtime_intensity, 90, 4).start()
            effects["spoilerbuffet2-2"].periodic(18, realtime_intensity, 90, 4).start()
        else:
            effects.dispose("spoilerbuffet1-1")
            effects.dispose("spoilerbuffet1-2")
            effects.dispose("spoilerbuffet2-1")
            effects.dispose("spoilerbuffet2-2")

    def _update_landing_gear(self, spd_thresh_low=100, spd_thresh_high=150):
        gearpos = self._telem_data.get("gear_value", 0)

        tas =  self._telem_data.get("TAS", 0)
        if self.has_changed("gear_value", 50):
            #logging.debug(f"Landing Gear Pos: {gearpos}")
            effects["gearmovement"].periodic(150, self.gear_motion_intensity, 0, 3).start()
            effects["gearmovement2"].periodic(150, self.gear_motion_intensity, 45, 3, phase=120).start()
        else:
            #data has reached 20 consecutive calls with no data, destroy effects, reset counter to 0
            effects.dispose("gearmovement")
            effects.dispose("gearmovement2")

        if tas > spd_thresh_low and gearpos > .1:
            #calculate insensity based on deployment percentage
            #intensity will go from 0 to %100 configured between spd_thresh_low and spd_thresh_high

            realtime_intensity = utils.scale(tas, (spd_thresh_low, spd_thresh_high), (0, self.gear_buffet_intensity)) * gearpos

            effects["gearbuffet"].periodic(13, realtime_intensity, 0, 3).start()
            effects["gearbuffet2"].periodic(13, realtime_intensity, 90, 3).start()
            logging.debug(f"PLAYING GEAR RUMBLE intensity:{realtime_intensity}")
        else:
            effects.dispose("gearbuffet")
            effects.dispose("gearbuffet2")
         
    def _update_flaps(self):
        flapspos = self._telem_data.get("flaps_value", 0)
        if self.has_changed("flaps_value", 50):
            logging.debug(f"Flaps Pos: {flapspos}")
            effects["flapsmovement"].periodic(180, self.flaps_motion_intensity, 0, 3).start()
            #effects["flapsmovement2"].periodic(150, self.flaps_motion_intensity, 45, 3, phase=120).start()
        else:
            effects.dispose("flapsmovement")
            #effects.dispose("flapsmovement2")
    
    def _update_canopy(self):
        canopypos = self._telem_data.get("canopy_value", 0)
        if self.has_changed("canopy_value", 50):
            logging.debug(f"Canopy Pos: {canopypos}")
            effects["canopymovement"].periodic(120, self.canopy_motion_intensity, 0, 3).start()
            #effects["canopymovement2"].periodic(150, self.canopy_motion_intensity, 45, 3, phase=120).start()
        else:
            effects.dispose("canopymovement")
            #effects.dispose("canopymovement2")
            


    def on_telemetry(self, telem_data : dict):
        """when telemetry frame is received, aircraft class receives data in dict format

        :param new_data: New telemetry data
        :type new_data: dict
        """
        self._telem_data = telem_data
        if telem_data.get("N") == None:
            return
        if self.deceleration_effect_enable and self.deceleration_effect_enable_areyoureallysure:
            self._decel_effect(telem_data)
        self._update_buffeting(telem_data)
        self._update_runway_rumble(telem_data)
        self._update_cm_weapons(telem_data)
        #logging.debug(f"speedbrake== {self.speedbrake_motion_intensity}")
        if self.speedbrake_motion_intensity > 0 or self.speedbrake_buffet_intensity > 0:
            self._update_speed_brakes()
        if self.gear_motion_intensity > 0 or self.gear_buffet_intensity > 0:
            self._update_landing_gear()
        if self.flaps_motion_intensity > 0:
            self._update_flaps()
        if self.canopy_motion_intensity > 0:
            self._update_canopy()
        if self.spoiler_motion_intensity > 0 or self.spoiler_buffet_intensity > 0:
            self._update_spoiler()
            
        # if stick position data is in the telemetry packet
        if "StickX" in telem_data and "StickY" in telem_data:
            x, y = HapticEffect.device.getInput()
            telem_data["X"] = x
            telem_data["Y"] = y

            self.spring_x.positiveCoefficient = 4096
            self.spring_x.negativeCoefficient = 4096
            self.spring_y.positiveCoefficient = 4096
            self.spring_y.negativeCoefficient = 4096
            
            # trim signal needs to be slow to avoid positive feedback
            lp_y = LPFs.get("y", 2)
            lp_x = LPFs.get("x", 2)

            # estimate trim from real stick position and virtual stick position
            offs_x = lp_x.update(telem_data['StickX'] - x + lp_x.value)
            offs_y = lp_y.update(telem_data['StickY'] - y + lp_y.value)
            self.spring_x.cpOffset = round(offs_x * 4096)
            self.spring_y.cpOffset = round(offs_y * 4096)

            #upload effect parameters to stick
            self.spring.effect.setCondition(self.spring_x)
            self.spring.effect.setCondition(self.spring_y)
            #ensure effect is started
            self.spring.start()

            # override DCS input and set our own values           
            return f"LoSetCommand(2001, {y - offs_y})\n"\
                   f"LoSetCommand(2002, {x - offs_x})"

    def on_timeout(self):
        # stop all effects when telemetry stops
        for e in effects.values(): e.stop()

class PropellerAircraft(Aircraft):
    """Generic Class for Prop/WW2 aircraft"""
    engine_rumble : int = 0                         # Engine Rumble - Disabled by default - set to 1 in config file to enable
    
    engine_rumble_intensity : float = 0.02
    engine_rumble_lowrpm = 450
    engine_rumble_lowrpm_intensity: float = 0.12
    engine_rumble_highrpm = 2800
    engine_rumble_highrpm_intensity: float = 0.06
    engine_max_rpm = 2700                           # Assume engine RPM of 2700 at 'EngRPM' = 1.00 for aircraft not exporting 'ActualRPM' in lua script
    max_aoa_cf_force : float = 0.2 # CF force sent to device at %stall_aoa
    rpm_scale : float = 45

    _engine_rumble_is_playing = 0
    # run on every telemetry frame
    def on_telemetry(self, telem_data):
        if telem_data.get("N") == None:
            return
        super().on_telemetry(telem_data)
    
        wind = telem_data.get("Wind", (0,0,0))
        wnd = math.sqrt(wind[0]**2 + wind[1]**2 + wind[2]**2)

        v = HPFs.get("wnd", 3).update(wnd)
        v = LPFs.get("wnd", 15).update(v)

        effects["wnd"].constant(v, utils.RandomDirectionModulator, 5).start()

        rpm = telem_data.get("EngRPM", 0)
        if not "ActualRPM" in telem_data:
            if isinstance(rpm, list):
                rpm = [(x / 100) * self.engine_max_rpm for x in rpm]
            else:
                rpm = (rpm / 100) * self.engine_max_rpm
            telem_data["ActualRPM"] = rpm # inject ActualRPM into telemetry

        if self.engine_rumble:
            self._update_engine_rumble(telem_data["ActualRPM"])

        self._update_aoa_effect(telem_data)

    def _update_aoa_effect(self, telem_data):
        aoa = telem_data.get("AoA", 0)
        tas = telem_data.get("TAS", 0)
        if aoa:
            aoa = float(aoa)
            speed_factor = utils.scale_clamp(tas, (50*kmh, 140*kmh), (0, 1.0))
            mag = utils.scale_clamp(abs(aoa), (0, self.stall_aoa), (0, self.max_aoa_cf_force))
            mag *= speed_factor
            if(aoa > 0):
                dir = 0
            else: dir = 180

            telem_data["aoa_pull"] = mag
            effects["aoa"].constant(mag, dir).start()

    def _update_engine_rumble(self, rpm):
        if type(rpm) == list:
            rpm = rpm[0]
            
        frequency = float(rpm) / 60
        
        #frequency = 20
        median_modulation = 2
        modulation_pos = 2
        modulation_neg = 1
        frequency2 = frequency + median_modulation
        precision = 2
        r1_modulation = utils.get_random_within_range("rumble_1", median_modulation, median_modulation - modulation_neg, median_modulation + modulation_pos, precision, time_period=5)
        r2_modulation = utils.get_random_within_range("rumble_2", median_modulation, median_modulation - modulation_neg, median_modulation + modulation_pos, precision, time_period=5)
        if frequency > 0 or self._engine_rumble_is_playing:
            dynamic_rumble_intensity = self._calc_engine_intensity(rpm)
            logging.debug(f"Current Engine Rumble Intensity = {dynamic_rumble_intensity}")


            effects["rpm0-1"].periodic(frequency, dynamic_rumble_intensity, 0).start() # vib on X axis
            effects["rpm0-2"].periodic(frequency+r1_modulation, dynamic_rumble_intensity, 0).start() # vib on X axis
            effects["rpm1-1"].periodic(frequency2, dynamic_rumble_intensity, 90).start() # vib on Y axis
            effects["rpm1-2"].periodic(frequency2+r2_modulation, dynamic_rumble_intensity, 90).start() # vib on Y axis
            self._engine_rumble_is_playing = 1
        else:
            self._engine_rumble_is_playing = 0
            effects.dispose("rpm0-1")
            effects.dispose("rpm0-2")
            effects.dispose("rpm1-1")
            effects.dispose("rpm1-2")

    def _calc_engine_intensity(self, rpm) -> float:
        """
        Calculate the intensity to use based on the configurable high and low intensity settings and high and low RPM settings
        intensity will decrease from max to min settings as the RPM increases from min to max settings
        lower RPM = more rumble effect
        """
        min_rpm = self.engine_rumble_lowrpm
        max_rpm = self.engine_rumble_highrpm
        max_intensity = self.engine_rumble_lowrpm_intensity
        min_intensity = self.engine_rumble_highrpm_intensity
        
        rpm_percentage = 1 - ((rpm - min_rpm) / (max_rpm - min_rpm))
        logging.debug(f"rpm percent: {rpm_percentage}")
        interpolated_intensity = min_intensity + (max_intensity - min_intensity) * rpm_percentage
        
        return interpolated_intensity


class JetAircraft(Aircraft):
    """Generic Class for Jets"""
    #flaps_motion_intensity = 0.0

    _ab_is_playing = 0
    _jet_rumble_is_playing = 0
    engine_rumble = 0
    def _read_effect_index(self):
        global periodic_effect_index
        logging.debug(f"periodic_effect_index: {periodic_effect_index}")
        
    def _update_ab_effect(self, intensity, telem_data):
        frequency = 20
        median_modulation = 2
        modulation_pos = 2
        modulation_neg = 1
        frequency2 = frequency+median_modulation
        precision = 2
        try:
            afterburner_pos = max(telem_data.get("Afterburner")[0], telem_data.get("Afterburner")[1])
        except Exception as e:
            logging.error(f"Error getting afterburner position, sim probably disconnected, bailing: {e}")
            return
        #logging.debug(f"Afterburner = {afterburner_pos}")
        r1_modulation = utils.get_random_within_range("rumble_1", median_modulation, median_modulation-modulation_neg, median_modulation+modulation_pos, precision, time_period=5  )
        r2_modulation = utils.get_random_within_range("rumble_2", median_modulation, median_modulation-modulation_neg, median_modulation+modulation_pos, precision, time_period=5  )
        #try:
        #print(r1_modulation)
        if afterburner_pos and (self.has_changed("Afterburner") or self.anything_has_changed("Modulation", r1_modulation)):
            #logging.debug(f"AB Effect Updated: LT={Left_Throttle}, RT={Right_Throttle}")
            intensity = self.afterburner_effect_intensity * afterburner_pos
            effects["ab_rumble_1_1"].periodic(frequency, intensity, 0,).start()
            effects["ab_rumble_1_2"].periodic(frequency + r1_modulation, intensity, 0).start()
            effects["ab_rumble_2_1"].periodic(frequency2, intensity, 45, 4, phase=120, offset=60).start()
            effects["ab_rumble_2_2"].periodic(frequency2 + r2_modulation, intensity, 45, 4, phase=120, offset=60).start()
            logging.debug(f"AB-Modul1= {r1_modulation} | AB-Modul2 = {r2_modulation}")
            self._ab_is_playing = 1
        elif afterburner_pos == 0:
            #logging.debug(f"Both Less: Eng1: {eng1} Eng2: {eng2}, effect= {Aircraft.effect_index_set}")
            effects.dispose("ab_rumble_1_1")
            effects.dispose("ab_rumble_1_2")
            effects.dispose("ab_rumble_2_1")
            effects.dispose("ab_rumble_2_2")
            self._ab_is_playing = 0
        #except:
        #    logging.error("Error playing Afterburner effect")

    def _update_jet_engine_rumble(self, telem_data):
        super().on_telemetry(telem_data)
        frequency = self.jet_engine_rumble_freq
        median_modulation = 10
        modulation_pos = 3
        modulation_neg = 3
        frequency2 = frequency + median_modulation
        precision = 2
        effect_index = 4
        phase_offset = 120
        try:
            jet_eng_rpm = max(telem_data.get("EngRPM")[0], telem_data.get("EngRPM")[1])
        except Exception as e:
            logging.error(f"Error getting Engine RPM, sim probably disconnected, bailing: {e}")
            return
        # logging.debug(f"Afterburner = {afterburner_pos}")
        r1_modulation = utils.get_random_within_range("jetengine_1", median_modulation, median_modulation - modulation_neg, median_modulation + modulation_pos, precision, time_period=1)
        r2_modulation = utils.get_random_within_range("jetengine_2", median_modulation, median_modulation - modulation_neg, median_modulation + modulation_pos, precision, time_period=2)
       # r1_modulation = round(r1_modulation,4)
       # r2_modulation = round(r2_modulation,4)
        # try:
        # print(r1_modulation)
        if self.engine_rumble and (self.has_changed("EngRPM") or self.anything_has_changed("JetEngineModul", r1_modulation)):
            # logging.debug(f"AB Effect Updated: LT={Left_Throttle}, RT={Right_Throttle}")
            intensity = self.jet_engine_rumble_intensity * (jet_eng_rpm / 100)
            rt_freq = round(frequency + (10 * (jet_eng_rpm / 100)),4)
            rt_freq2 = round(rt_freq + median_modulation, 4)
            effects["je_rumble_1_1"].periodic(rt_freq, intensity,0, effect_index).start()
            effects["je_rumble_1_2"].periodic(rt_freq + r1_modulation, intensity,0, effect_index).start()
            effects["je_rumble_2_1"].periodic(rt_freq2, intensity, 90, effect_index, phase=phase_offset).start()
            effects["je_rumble_2_2"].periodic(rt_freq2 + r2_modulation, intensity, 90, effect_index, phase=phase_offset).start()
            # logging.debug(f"RPM={jet_eng_rpm}")
            # logging.debug(f"Intensty={intensity}")
            # logging.debug(f"JE-M1={r1_modulation}, F1-1={rt_freq}, F1-2={round(rt_freq + r1_modulation,4)} | JE-M2 = {r2_modulation}, F2-1={rt_freq2}, F2-2={round(rt_freq2 + r2_modulation, 4)} ")
            self._jet_rumble_is_playing = 1
        elif jet_eng_rpm == 0:
            # logging.debug(f"Both Less: Eng1: {eng1} Eng2: {eng2}, effect= {Aircraft.effect_index_set}")
            effects.dispose("je_rumble_1_1")
            effects.dispose("je_rumble_1_2")
            effects.dispose("je_rumble_2_1")
            effects.dispose("je_rumble_2_2")
            self._jet_rumble_is_playing = 0
        # except:
        #    logging.error("Error playing Afterburner effect")


    # run on every telemetry frame
    def on_telemetry(self, telem_data):
        if telem_data.get("N")== None:
            return
        super().on_telemetry(telem_data)

        if self.afterburner_effect_intensity > 0:
            self._update_ab_effect(self.afterburner_effect_intensity, telem_data)
        if Aircraft.jet_engine_rumble_intensity > 0:
            self._update_jet_engine_rumble(telem_data)


#####
# No longer required now that we have afterburner telemetry - keep as placeholder
#####
# class FA18(JetAircraft):
#     def on_telemetry(self, telem_data):
#         super().on_telemetry(telem_data)
#         # try:
#         #     eng1 = telem_data.get("Engine_RPM")[0]
#         # except:
#         #     logging.error("Error getting engine RPM data")
#         #     eng1 = 0
#         #
#         # try:
#         #     eng2 = telem_data.get("Engine_RPM")[1]
#         # except:
#         #     logging.error("Error getting engine RPM data")
#         #     eng2 = 0
#         # logging.debug(f"F18 - Eng1={eng1}, Eng2={eng2}")
#         # if eng1 > 0 or eng2 > 0:
#         #     if self.afterburner_effect_intensity > 0:
#         #         super()._update_ab_effect(self.afterburner_effect_intensity, telem_data, 0.8, 1.0, self._telem_data.get("Throttle_1", 0), self._telem_data.get("Throttle_2", 0))

#####
# No longer required now that we have afterburner telemetry - keep as placeholder
#####
# class F16(JetAircraft):
#     def on_telemetry(self, telem_data):
#         super().on_telemetry(telem_data)
#         # try:
#         #     eng1 = telem_data.get("Engine_RPM")[0]
#         # except:
#         #     logging.error("Error getting engine RPM data")
#         #     eng1 = 0
#         # logging.debug(f"F16 - Eng1={eng1}")
#         # if eng1 > 0:
#         #     if self.afterburner_effect_intensity > 0:
#         #         super()._update_ab_effect(self.afterburner_effect_intensity, telem_data, 0.7, 1.0, self._telem_data.get("Throttle_1", 0))

#####
# No longer required now that we have afterburner telemetry - keep as placeholder
#####
# class SU33(JetAircraft):
#     def on_telemetry(self, telem_data):
#         super().on_telemetry(telem_data)
#         # try:
#         #     eng1 = telem_data.get("Engine_RPM")[0]
#         #     eng2 = telem_data.get("Engine_RPM")[1]
#         # except:
#         #     logging.error("Error getting engine RPM data")
#         # logging.debug(f"F18 - Eng1={eng1}, Eng2={eng2}")
#         # if eng1 > 0 or eng2 > 0:
#         #     if self.afterburner_effect_intensity > 0:
#         #         super()._update_ab_effect(self.afterburner_effect_intensity, telem_data, 0.8, 1.0, self._telem_data.get("Throttle_1", 0), self._telem_data.get("Throttle_2", 0))
class Helicopter(Aircraft):
    """Generic Class for Helicopters"""
    buffeting_intensity = 0.0

    etl_start_speed = 6.0 # m/s
    etl_stop_speed = 22.0 # m/s
    etl_effect_intensity = 0.2 # [ 0.0 .. 1.0]
    etl_shake_frequency = 14.0 # value has been deprecated in favor of rotor RPM calculation
    overspeed_shake_start = 70.0 # m/s
    overspeed_shake_intensity = 0.2
    heli_engine_rumble_intensity = 0.12

    def _calc_etl_effect(self, telem_data):
        blade_ct = 2
      #  rotor = 245
        mod = telem_data.get("N")
        tas = telem_data.get("TAS", 0)
        WoW = sum(telem_data.get("WeightOnWheels"))
        if mod == "UH-60L":
            # UH60 always shows positive value for tailwheel
            WoW = telem_data.get("WeightOnWheels")[0] + telem_data.get("WeightOnWheels")[2]
        rotor = telem_data.get("RotorRPM")
        if WoW > 0:
            # logging.debug("On the Ground, moving forward. Probably on a Ship! - Dont play effect!")
            return
        if "UH=1H" in mod:
            blade_ct = 2
        elif "KA-50" in mod:
            blade_ct = 3
        elif "Mi-8MT" in mod:
            blade_ct = 5
        elif "Mi-24P" in mod:
            blade_ct = 5
        elif "AH-64" in mod:
            blade_ct = 2
            rotor = 245 # Apache does not have exportable data related to Rotor RPM
        elif "UH-60L" in mod:
            blade_ct = 4
        elif "SA342" in mod:
            blade_ct = 3
        else:
            blade_ct = 2
            rotor = 250
       # logging.debug(f"rotor is now {rotor}")

        if rotor:
            self.etl_shake_frequency = (rotor/60) * blade_ct

        etl_mid = (self.etl_start_speed + self.etl_stop_speed)/2.0

        if tas >= self.etl_start_speed and tas <= self.etl_stop_speed:
            shake = self.etl_effect_intensity * utils.gaussian_scaling(tas, self.etl_start_speed, self.etl_stop_speed, peak_percentage=0.5, curve_width=0.55)
           # logging.debug(f"Gaussian Scaling calc = {shake}")
           #  logging.debug(f"Playing ETL shake (freq = {self.etl_shake_frequency}, intens= {shake})")

        elif tas >= self.overspeed_shake_start:
            shake = self.overspeed_shake_intensity * utils.non_linear_scaling(tas, self.overspeed_shake_start, self.overspeed_shake_start+15, curvature=.7)
            #shake = utils.scale_clamp(tas, (self.overspeed_shake_start, self.overspeed_shake_start+20), (0, self.overspeed_shake_intensity))
            # logging.debug(f"Overspeed shake (freq = {self.etl_shake_frequency}, intens= {shake}) ")
        else:
            shake = 0

        #telem_data["dbg_shake"] = shake

        if shake:
            effects["etlY"].periodic(self.etl_shake_frequency, shake, 0).start()
            effects["etlX"].periodic(self.etl_shake_frequency+4, shake, 90).start()
            #effects["etlY"].periodic(12, shake, 0).start()
        else:
            effects["etlX"].stop()
            effects["etlY"].stop()
            #effects["etlY"].stop()

    def _update_heli_engine_rumble(self, telem_data):
        rrpm = telem_data.get("RotorRPM")
        blade_ct = 2
        mod = telem_data.get("N")
        tas = telem_data.get("TAS", 0)
        #rotor = telem_data.get("RotorRPM")
        if "UH=1H" in mod:
            blade_ct = 2
        elif "KA-50" in mod:
            blade_ct = 2
        elif "Mi-8MT" in mod:
            blade_ct = 5
        elif "Mi-24P" in mod:
            blade_ct = 5
        elif "AH-64" in mod:
            blade_ct = 2
            rrpm = 245
        elif "UH-60L" in mod:
            blade_ct = 4
        elif "SA342" in mod:
            blade_ct = 2
        else:
            blade_ct = 2
            rrpm = 250

        frequency = float(rrpm) / 45 * blade_ct

        # frequency = 20
        median_modulation = 2
        modulation_pos = 2
        modulation_neg = 1
        frequency2 = frequency + median_modulation
        precision = 2
        r1_modulation = utils.get_random_within_range("rumble_1", median_modulation, median_modulation - modulation_neg,
                                                      median_modulation + modulation_pos, precision, time_period=3)
        r2_modulation = utils.get_random_within_range("rumble_2", median_modulation, median_modulation - modulation_neg,
                                                      median_modulation + modulation_pos, precision, time_period=5)
        if frequency > 0 or self._engine_rumble_is_playing:
            #rumble_intensity = 0.12
            # logging.debug(f"Current Engine Rumble Intensity = {self.heli_engine_rumble_intensity}")

            effects["rpm0-1"].periodic(frequency, self.heli_engine_rumble_intensity*.5, 0).start()  # vib on X axis
            #effects["rpm0-2"].periodic(frequency + r1_modulation, dynamic_rumble_intensity, 0).start()  # vib on X axis
            effects["rpm1-1"].periodic(frequency2, self.heli_engine_rumble_intensity*.5, 90).start()  # vib on Y axis
            #effects["rpm1-2"].periodic(frequency2 + r2_modulation, dynamic_rumble_intensit, 90).start()  # vib on Y axis
            self._engine_rumble_is_playing = 1
        else:
            self._engine_rumble_is_playing = 0
            effects.dispose("rpm0-1")
            #effects.dispose("rpm0-2")
            effects.dispose("rpm1-1")
            #effects.dispose("rpm1-2")

    def on_telemetry(self, telem_data):
        self.speedbrake_motion_intensity = 0.0
        # logging.debug(f"Speedbrake === {Helicopter.speedbrake_motion_intensity}")
        if telem_data.get("N") == None:
            return
        super().on_telemetry(telem_data)

        self._calc_etl_effect(telem_data)
        self._update_heli_engine_rumble(telem_data)


class TF51D(PropellerAircraft):
    buffeting_intensity = 0 # implement
    runway_rumble_intensity = 1.0
    

# Specialized class for Mig-21
class Mig21(JetAircraft):
    aoa_shaker_enable = True
    buffet_aoa = 8

class Ka50(Helicopter):
    #TODO: KA-50 settings here...
    pass


classes = {
    "Ka-50" : Ka50,
    "Mi-8MT": Helicopter,
    "UH-1H": Helicopter,
    "SA342M" :Helicopter,
    "SA342L" :Helicopter,
    "SA342Mistral":Helicopter,
    "SA342Minigun":Helicopter,
    "AH-64D_BLK_II":Helicopter,

    "TF-51D" : TF51D,
    "MiG-21Bis": Mig21,
    "F-15C": JetAircraft,
    "MiG-29A": JetAircraft,
    "MiG-29S": JetAircraft,
    "MiG-29G": JetAircraft,
    "default": Aircraft
}<|MERGE_RESOLUTION|>--- conflicted
+++ resolved
@@ -130,23 +130,6 @@
         self.spring_y = FFBReport_SetCondition(parameterBlockOffset=1)
 
 
-<<<<<<< HEAD
-        if prev_val != new_val and prev_val is not None and new_val is not None:
-            return (prev_val,new_val)
-        
-        if time.perf_counter() - tm < delta_ms/1000.0:
-            return True
-
-        return False
-
-    def anything_has_changed(self, item : str, value) -> bool:
-        # track if any parameter, given as key "item" has changed between two consecutive calls of the function
-        prev_val = self._changes.get(item)
-        new_val = value
-        self._changes[item] = new_val
-        if prev_val != new_val and prev_val is not None and new_val is not None:
-            return (prev_val,new_val)
-        return False
     def _decel_effect(self, telem_data):
         x_gs = telem_data.get("ACCs")[0]
         if not self.anything_has_changed("decel", x_gs):
@@ -165,9 +148,6 @@
             effects["decel_x"].constant(abs(x_gs), 180).start()
         else:
             effects.dispose("decel_x")
-=======
-    
->>>>>>> 98e17171
     def _calc_buffeting(self, aoa, speed) -> tuple:
         """Calculate buffeting amount and frequency
 
