from simconnect import *
from ctypes import byref, cast, sizeof
import time
import threading
import logging

REQ_ID = 0xfeed

class SimVar:
    def __init__(self, name, var, sc_unit, unit=None, type=DATATYPE_FLOAT64, scale=None):
        self.name = name
        self.var = var
        self.scale = scale
        self.sc_unit = sc_unit
        self.unit = unit
        self.datatype = type
        self.parent = None
        self.index = None # index for multivariable simvars
        if self.sc_unit.lower() in ["bool", "enum"]:
            self.datatype = DATATYPE_INT32


    @property
    def c_type(self):
        types = {
            DATATYPE_FLOAT64: c_double,
            DATATYPE_FLOAT32: c_float,
            DATATYPE_INT32: c_long,
            DATATYPE_STRING32: c_char*32,
            DATATYPE_STRING128: c_char*128
        }
        return types[self.datatype]

class SimVarArray:
    def __init__(self, name, var, unit, type=DATATYPE_FLOAT64, scale=None, min=0, max=1, keywords=None):
        self.name = name
        self.unit = unit
        self.type = type
        self.scale = scale
        self.vars = []
        self.values = []
        self.min = min
        if keywords is not None:
            for key in keywords:
                index = keywords.index(key)
                simvar = var.replace("<>", key)
                v = SimVar(name, simvar, unit, None, type, scale)
                v.index = index
                v.parent = self
                self.vars.append(v)
                self.values.append(0)
        else:
            for index in range(min, max+1):
                if index < min:
                    self.values.append(0)
                else:
                    v = SimVar(name, f"{var}:{index}", unit, None, type, scale)
                    v.index = index
                    v.parent = self
                    self.vars.append(v)
                    self.values.append(0)


<<<<<<< HEAD
=======
EV_PAUSED = 0 # arbitrary id for paused event
    
>>>>>>> cf37bd44
class SimConnectManager(threading.Thread):
    sim_vars = [

        SimVar("T", "ABSOLUTE TIME","Seconds" ),
        SimVar("N", "TITLE", "", type=DATATYPE_STRING128),
        SimVar("G", "G FORCE", "Number"),
        SimVar("G_BODY_Z", "ACCELERATION BODY Z", "Number", scale=0.031081),
        SimVar("Gdot", "SEMIBODY LOADFACTOR YDOT", "Number"),
        SimVar("TAS", "AIRSPEED TRUE", "meter/second"),
        SimVar("AirDensity", "AMBIENT DENSITY", "kilograms per cubic meter"),
        SimVar("AoA", "INCIDENCE ALPHA", "degrees"),
        SimVar("StallAoA", "STALL ALPHA", "degrees"),
        SimVar("SideSlip", "INCIDENCE BETA", "degrees"),
        SimVar("ElevDefl", "ELEVATOR DEFLECTION", "degrees"),
        SimVar("ElevDeflPct", "ELEVATOR DEFLECTION PCT", "Percent Over 100"),
        SimVar("ElevTrim", "ELEVATOR TRIM POSITION", "degrees"),
        SimVar("ElevTrimPct", "ELEVATOR TRIM PCT", "Percent Over 100"),
        SimVar("AileronDefl", "AILERON AVERAGE DEFLECTION", "degrees"),
        SimVar("PropThrust1", "PROP THRUST:1", "kilograms", scale=10), #scaled to newtons
        SimVarArray("PropThrust", "PROP THRUST", "kilograms", min=1, max=4, scale=10),#scaled to newtons
        SimVarArray("PropRPM", "PROP RPM", "RPM", min=1, max=4),
        SimVar("RotorRPM", "ROTOR RPM:1", "RPM"),
        SimVar("DynPressure", "DYNAMIC PRESSURE", "pascal"),
        #SimVar("AileronDeflPct", "AILERON AVERAGE DEFLECTION PCT", "Percent Over 100", scale=100),
        SimVar("RudderDefl", "RUDDER DEFLECTION", "degrees"),
        SimVar("RudderDeflPct", "RUDDER DEFLECTION PCT", "Percent Over 100"),
        #SimVar("RelWndX", "AIRCRAFT WIND X", "meter/second"),
        #SimVar("RelWndY", "AIRCRAFT WIND Y", "meter/second"),
        #SimVar("RelWndZ", "AIRCRAFT WIND Z", "meter/second"),
        SimVar("Pitch", "PLANE PITCH DEGREES", "degrees"),
        SimVar("Roll", "PLANE BANK DEGREES", "degrees"),
        SimVar("Heading", "PLANE HEADING DEGREES TRUE", "degrees"),
        SimVar("PitchRate", "ROTATION VELOCITY BODY X", "degrees per second"),
        SimVar("RollRate", "ROTATION VELOCITY BODY Z", "degrees per second"),
        SimVar("PitchAccel", "ROTATION ACCELERATION BODY X", "degrees per second squared"),
        SimVar("RollAccel", "ROTATION ACCELERATION BODY Z", "degrees per second squared"),
        #SimVar("LinearCLAlpha", "LINEAR CL ALPHA", "Per Radian"),
        #SimVar("SigmaSqrt", "SIGMA SQRT", "Per Radian"),
        SimVar("SimDisabled", "SIM DISABLED", "Bool"),
        SimVar("SimOnGround", "SIM ON GROUND", "Bool"),
        SimVar("Parked", "PLANE IN PARKING STATE", "Bool"),
        SimVar("SurfaceType", "SURFACE TYPE", "Enum"),
        SimVar("EngineType", "ENGINE TYPE", "Enum"),
        SimVarArray("EngVibration", "ENG VIBRATION", "Number", min=1, max=4),
        SimVar("NumEngines", "NUMBER OF ENGINES", "Number", type=DATATYPE_INT32),
        SimVar("AmbWindX", "AMBIENT WIND X", "meter/second"),
        SimVar("AmbWindY", "AMBIENT WIND Y", "meter/second"),
        SimVar("AmbWindZ", "AMBIENT WIND Z", "meter/second"),
        SimVar("VelX", "VELOCITY WORLD X", "meter/second"),
        SimVar("VelY", "VELOCITY WORLD Y", "meter/second"),
        SimVar("VelZ", "VELOCITY WORLD Z", "meter/second"),
        SimVarArray("WeightOnWheels", "CONTACT POINT COMPRESSION", "Number", min=0, max=2),
        SimVar("Flaps_L", "TRAILING EDGE FLAPS LEFT PERCENT", "Percent Over 100"),
        SimVar("Flaps_R", "TRAILING EDGE FLAPS RIGHT PERCENT", "Percent Over 100"),
        SimVarArray("Flaps", "TRAILING EDGE FLAPS <> PERCENT", "Percent Over 100", keywords=("LEFT", "RIGHT")),
        SimVarArray("Gear", "GEAR <> POSITION", "Percent Over 100", keywords=("LEFT", "RIGHT")),
        SimVar("Spoilers_L", "SPOILERS LEFT POSITION", "Percent Over 100"),
        SimVar("Spoilers_R", "SPOILERS RIGHT POSITION", "Percent Over 100"),
        SimVarArray("Spoilers", "SPOILERS <> POSITION", "Percent Over 100", keywords=("LEFT", "RIGHT")),
        SimVarArray("Afterburner", "TURB ENG AFTERBURNER", "Number", min=1, max=2),
        SimVar("AfterburnerPct", "TURB ENG AFTERBURNERR PCT ACTIVE", "Percent Over 100")
    ]
    
    def __init__(self):
        threading.Thread.__init__(self, daemon=True)
        self.sc = None
        self._quit = False

        self._sim_paused = False

        self.subscribed_vars = []

    def _subscribe(self):
        def_id = 0x1234

        i = 0
        for sv in (self.sim_vars):
            if isinstance(sv, SimVarArray):
                for sv in sv.vars:
                    self.sc.AddToDataDefinition(def_id, sv.var, sv.sc_unit, sv.datatype, 0, i)
                    self.subscribed_vars.append(sv)
                    i+=1
            else:    
                self.sc.AddToDataDefinition(def_id, sv.var, sv.sc_unit, sv.datatype, 0, i)
                self.subscribed_vars.append(sv)
                i+=1

        self.sc.RequestDataOnSimObject(
            REQ_ID,  # request identifier for response packets
            def_id,  # the data definition group
            OBJECT_ID_USER,
            PERIOD_SIM_FRAME,
            DATA_REQUEST_FLAG_TAGGED,# DATA_REQUEST_FLAG_CHANGED | DATA_REQUEST_FLAG_TAGGED,
            0,  # number of periods before starting events
            1,  # number of periods between events, e.g. with PERIOD_SIM_FRAME
            0,  # number of repeats, 0 is forever
        )

    # blocks and reads telemetry
    def _read_telem(self) -> bool:
        pRecv = RECV_P()
        nSize = DWORD()
        while not self._quit:
            try:
                #print('Trying')
                self.sc.GetNextDispatch(byref(pRecv), byref(nSize))
            except OSError as e:
                #print(e)
                time.sleep(0.001)
                continue

            recv = ReceiverInstance.cast_recv(pRecv)
            #print(f"got {recv.__class__.__name__}")
            if isinstance(recv, RECV_EXCEPTION):
                print(f"Got exception {recv.dwException}, sendID {recv.dwSendID}, index {recv.dwIndex}")
            elif isinstance(recv, RECV_QUIT):
                print("Quit received")
                break
            elif isinstance(recv, RECV_EVENT):
                #print("EVENT", recv.uEventID, recv.dwData)
                if recv.uEventID == EV_PAUSED:
                    self._sim_paused = recv.dwData

            elif isinstance(recv, RECV_SIMOBJECT_DATA):
                #print(f"Received SIMOBJECT_DATA with {recv.dwDefineCount} data elements, flags {recv.dwFlags}")
                if recv.dwRequestID == REQ_ID:
                    #print(f"Matched request 0x{req_id:X}")
                    data = {}
                    data["SimPaused"] = self._sim_paused

                    offset = RECV_SIMOBJECT_DATA.dwData.offset
                    for _ in range(recv.dwDefineCount):
                        idx = cast(byref(recv, offset), POINTER(DWORD))[0]
                        offset += sizeof(DWORD)
                        # DATATYPE_FLOAT64 => c_double
                        var = self.subscribed_vars[idx]
                        c_type = var.c_type
                        if var.datatype == DATATYPE_STRING128: #fixme: other string types
                            val = str(cast(byref(recv, offset), POINTER(c_type))[0].value, "utf-8")
                        else:
                            val = cast(byref(recv, offset), POINTER(c_type))[0]
                        offset += sizeof(c_type)
                        if var.scale is not None:
                            val *= var.scale
                        
                        if var.parent: # var is part of array
                            var.parent.values[var.index-var.parent.min] = val
                            data[var.parent.name] = var.parent.values
                        else:
                            data[var.name] = val

                    self.emit_packet(data)
            else:
                print("Received", recv)

    def emit_packet(self, data):
        pass

    def run(self):
        while not self._quit:
            try:
                print("Trying SimConnect")
                with SimConnect("TelemFFB") as self.sc:
                    self.sc.SubscribeToSystemEvent(EV_PAUSED, "Pause")
                    self._subscribe()
                    self._read_telem()

            except OSError:
                time.sleep(1)
                pass

# run test
if __name__ == "__main__":
    class SimConnectTest(SimConnectManager):
        def emit_packet(self, data):
            print(data)

    s = SimConnectTest()
    s.start()
    while True:
        time.sleep(1)<|MERGE_RESOLUTION|>--- conflicted
+++ resolved
@@ -60,12 +60,8 @@
                     self.vars.append(v)
                     self.values.append(0)
 
-
-<<<<<<< HEAD
-=======
 EV_PAUSED = 0 # arbitrary id for paused event
-    
->>>>>>> cf37bd44
+
 class SimConnectManager(threading.Thread):
     sim_vars = [
 
