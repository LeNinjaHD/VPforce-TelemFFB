# 
# This file is part of the TelemFFB distribution (https://github.com/walmis/TelemFFB).
# Copyright (c) 2023 Valmantas Palikša.
# 
# This program is free software: you can redistribute it and/or modify  
# it under the terms of the GNU General Public License as published by  
# the Free Software Foundation, version 3.
#
# This program is distributed in the hope that it will be useful, but 
# WITHOUT ANY WARRANTY; without even the implied warranty of 
# MERCHANTABILITY or FITNESS FOR A PARTICULAR PURPOSE. See the GNU 
# General Public License for more details.
#
# You should have received a copy of the GNU General Public License 
# along with this program. If not, see <http://www.gnu.org/licenses/>.
#

import math
import os
import random
import select
from time import monotonic
import logging
import sys
import winpaths
<<<<<<< HEAD
import winreg
import socket
import math
import time

def mix(a, b, val):
    return a*(1-val) + b*(val)
=======
import random
import time
import hashlib

>>>>>>> 78820e9c

def to_number(v):
    """Try to convert string to number
    If unable, return the original string
    """
    try:
        if "." in v:
            return float(v)
        else:
            return int(v)
    except ValueError:
        return v
    
def sanitize_dict(d):
    out = {}
    for k,v in d.items():
        out[k] = to_number(v)
    return out
        
def _flatten_dict_gen(d, parent_key, sep):
    for k, v in d.items():
        new_key = parent_key + sep + k if parent_key else k
        if isinstance(v, dict):
            yield from flatten_dict(v, new_key, sep=sep).items()
        else:
            yield new_key, v

def flatten_dict(d, parent_key: str = '', sep: str = '_'):
    return dict(_flatten_dict_gen(d, parent_key, sep))



def get_random_within_range(item, input_number, range_start, range_end, decimal_places=2, time_period=None):
    """ Return a random number between range_start and range_end with a precision level of decimal_places
        if time_period (in seconds) is given, the function will return the same random number during any given
        interval of time_period for 'item' """
    current_time = int(time.time())  # Get the current timestamp in seconds
    random_seed = item

    # If time_period is not provided, generate a random number on every call
    if time_period is None:
        random.seed()
    else:
        time_period_index = current_time // time_period
        random_seed += str(time_period_index)
        random.seed(random_seed)

    # Generate a random number within the specified range with the specified number of decimal places
    factor = 10 ** decimal_places
    random_number = round(random.uniform(range_start, range_end), decimal_places)
    random_number = round(random_number * factor) / factor

    return random_number

def sock_readable(s) -> bool:
    r,_,_ = select.select([s], [],[], 0)
    return s in r

def clamp(n, minn, maxn):
    return sorted((minn, n, maxn))[1]

def clamp_minmax(n, max):
    return clamp(n, -max, max)


def scale(val, src : tuple, dst : tuple):
    """
    Scale the given value from the scale of src to the scale of dst.
    """   
    return (val - src[0]) * (dst[1] - dst[0]) / (src[1] - src[0]) + dst[0]


def scale_clamp(val, src : tuple, dst : tuple):
    """
    Scale the given value from the scale of src to the scale of dst. 
    and clamp the result to dst
    """   
    v = scale(val, src, dst)
    return clamp(v, dst[0], dst[1])

def pressure_from_altitude(altitude_m):
    """Calculate pressure at specified altitude

    Args:
        altitude_m (float): meters

    Returns:
        float: Pressure in kpa
    """
    return 101.3 * ((288 - 0.0065 * altitude_m) / 288) ** 5.256

def calculate_checksum(file_path, algorithm='md5'):
    hash_obj = hashlib.new(algorithm)
    with open(file_path, 'rb') as file:
        for chunk in iter(lambda: file.read(4096), b''):
            hash_obj.update(chunk)
    return hash_obj.hexdigest()

class LowPassFilter:
    def __init__(self, cutoff_freq_hz, init_val=0.0):
        self.cutoff_freq_hz = cutoff_freq_hz
        self.alpha = 0.0
        self.x_filt = init_val
        self.last_update = time.perf_counter()
    def __call__(self, x):
        return self.update(x)
    def update(self, x):
        now = time.perf_counter()
        dt = now - self.last_update
        if dt > 1: self.x_filt = x # initialize filter
        self.last_update = now
        self.alpha = dt / (1.0 / self.cutoff_freq_hz + dt)
        self.x_filt = self.alpha * x + (1.0 - self.alpha) * self.x_filt
        return self.x_filt
    @property
    def value(self):
        return self.x_filt

class HighPassFilter:
    def __init__(self, cutoff_freq_hz, init_val=0.0):
        self.RC = 1.0 / (2 * math.pi * cutoff_freq_hz)
        self.value = 0
        self.last_update = 0
        self.last_input = init_val
        self.value = init_val
    
    def __call__(self, x):
        return self.update(x)
        
    def update(self, x):
        now = time.perf_counter()
        dt = now - self.last_update
        if dt > 1: 
            self.last_input = x # initialize filter

        self.last_update = now
        alpha = self.RC / (self.RC + dt)

        self.value = alpha * (self.value + x - self.last_input)
        self.last_input = x
        return self.value
    
class Derivative:
    def __init__(self, filter_hz=None) -> None:
        self.prev_update = 0
        self.prev_value = 0
        self.value = 0
        self.lpf = None
        if filter_hz:
            self.lpf = LowPassFilter(filter_hz)

    def update(self, value):
        now = time.perf_counter()
        dx = value - self.prev_value
        self.prev_value = value
        dt = now - self.prev_update
        self.prev_update = now
        val = dx / dt
        if self.lpf:
            val = self.lpf.update(val)
        self.value = val   
            
        return self.value


class DirectionModulator:
    pass

class RandomDirectionModulator(DirectionModulator):
    def __init__(self, period = 10):
        self.prev_upd = time.perf_counter()
        self.value = 0
        self.period = period

    def update(self):
        now = time.perf_counter()
        #dt = now - self.prev_upd
        if now - self.prev_upd > self.period/1000:
            self.prev_upd = now
            self.value = random.randint(0, 360)

        return self.value

class Dispenser:
    def __init__(self, cls) -> None:
        self.cls = cls
        self.dict = {}

    def get(self, name, *args, **kwargs):
        v = self.dict.get(name)
        if not v:
            v = self.cls(*args, **kwargs)
            self.dict[name] = v
        return v

    def remove(self, name):
        if name in self.dict:
            del self.dict[name]
    
    def __contains__(self, name):
        return name in self.dict

    def __getitem__(self, name):
        return self.get(name)

    def __iter__(self):
        return self.dict.__iter__()

    def __delitem__(self, name):
        del self.dict[name]

    def clear(self):
        self.dict.clear()

    def values(self):
        return self.dict.values()

    def dispose(self, name):
        if name in self.dict:
            del self.dict[name]



class Teleplot:
    def __init__(self):
        self.sock = None

    def configure(self, address:str):
        address = address.split(":")
        address[1] = int(address[1])
        self.sock = socket.socket(socket.AF_INET, socket.SOCK_DGRAM)
        self.sock.connect(tuple(address))

    def sendTelemetry(self, name, value):
        if self.sock:
            now = time.time() * 1000

            if type(value) == list:
                msg = "\n".join([f"{name}_{i}:{now}:{value[i]}" for i in range(len(value))])
            else:
                msg = f"{name}:{now}:{value}"
            self.sock.send(msg.encode())

teleplot = Teleplot()

if __name__ == "__main__":
    pass

def dot(m1, m2):
    return [
        [sum(x * y for x, y in zip(m1_r, m2_c)) for m2_c in zip(*m2)] for m1_r in m1
    ]

def transpose(m):
    return [[m[j][i] for j in range(len(m))] for i in range(len(m[0]))]

def to_body_vector(yaw, pitch, roll, world_coordinates):
    # Pre-compute the sine and cosine of the Euler angles
    c_roll = math.cos(roll)
    s_roll = math.sin(roll)
    c_pitch = math.cos(pitch)
    s_pitch = math.sin(pitch)
    c_yaw = math.cos(yaw)
    s_yaw = math.sin(yaw)

    # Create the rotation matrix using the pre-computed sine and cosine values
    R_x = [[1, 0, 0],
        [0, c_roll, -s_roll],
        [0, s_roll, c_roll]]

    R_y = [[c_pitch, 0, s_pitch],
        [0, 1, 0],
        [-s_pitch, 0, c_pitch]]

    R_z = [[c_yaw, -s_yaw, 0],
        [s_yaw, c_yaw, 0],
        [0, 0, 1]]

    # DCS Main axes:
    # x is directed to the north
    # z is directed to the east
    # y is directed up

    R = dot(R_z, dot(R_y, R_x))

    # Transform the world coordinates to body coordinates
    body_coordinates = dot(R, [[x] for x in world_coordinates])

    return [x[0] for x in body_coordinates]


from PyQt5.QtWidgets import QMessageBox

def install_export_lua():
    saved_games = winpaths.get_path(winpaths.FOLDERID.SavedGames)
    logging.info(f"Found Saved Games directory: {saved_games}")

    for dirname in ["DCS", "DCS.openbeta"]:
        p = os.path.join(saved_games, dirname)
        if not os.path.exists(p):
            logging.info(f"{p} does not exist, ignoring")
            continue

        path = os.path.join(saved_games, dirname, 'Scripts')
        os.makedirs(path, exist_ok=True)
        out_path = os.path.join(path, "TelemFFB.lua")

        logging.info(f"Checking {path}")

        try:
            data = open(os.path.join(path, "Export.lua")).read()
        except:
            data = ""

        local_telemffb = os.path.dirname(__file__) + "/export/TelemFFB.lua"
        def write_script():
            data = open(local_telemffb).read()
            logging.info(f"Writing to {out_path}")
            open(out_path, "w").write(data)

        export_installed = "telemffblfs" in data

        if export_installed and os.path.exists(out_path):
            # if os.path.getmtime(out_path) < os.path.getmtime(local_telemffb):
            # Use file checksum rather than timestamp to determine if contents have changed - useful when changing installed versions
            if calculate_checksum(out_path, algorithm="md5") != calculate_checksum(local_telemffb, algorithm="md5"):
                dia = QMessageBox.question(None, "Contents of TelemFFB.lua export script have changed\nConfirm", f"Update export script {out_path} ?")
                if dia == QMessageBox.StandardButton.Yes:
                    write_script()
        else:
            dia = QMessageBox.question(None, "Confirm", f"Install export script into {path}?")
            if dia == QMessageBox.StandardButton.Yes:
                if not export_installed:
                    logging.info("Updating export.lua")
                    line = "local telemffblfs=require('lfs');dofile(telemffblfs.writedir()..'Scripts/TelemFFB.lua')"
                    f = open(os.path.join(path, "Export.lua"), "a+")
                    f.write("\n" + line)
                    f.close()
                write_script()

from PyQt5 import QtCore, QtGui, Qt

class OutLog(QtCore.QObject):
    textReceived = QtCore.pyqtSignal(str)

    def __init__(self, edit, out=None, color=None):
        QtCore.QObject.__init__(self)

        """(edit, out=None, color=None) -> can write stdout, stderr to a
        QTextEdit.
        edit = QTextEdit
        out = alternate stream ( can be the original sys.stdout )
        color = alternate color (i.e. color stderr a different color)
        """
        self.edit = edit
        self.out = out
        self.color = QtGui.QColor(color) if color else None
        self.textReceived.connect(self.on_received, Qt.Qt.QueuedConnection)

    def on_received(self, m):
        try:
            if self.color:
                tc = self.edit.textColor()
                self.edit.setTextColor(self.color)

            self.edit.moveCursor(QtGui.QTextCursor.End)
            self.edit.insertPlainText( m )

            if self.color:
                self.edit.setTextColor(tc)
        except: pass

    def write(self, m):
        try:
            self.textReceived.emit(m)
        except: pass
        if self.out:
            self.out.write(m)

<<<<<<< HEAD
=======
    def write(self, m):
        try:
            self.textReceived.emit(m)
        except: pass


>>>>>>> 78820e9c
    def flush(self): pass


def winreg_get(path, key):
    try:
        registry_key = winreg.OpenKey(winreg.HKEY_CURRENT_USER, path, 0,
                                       winreg.KEY_READ)
        value, regtype = winreg.QueryValueEx(registry_key, key)
        winreg.CloseKey(registry_key)
        return value
    except WindowsError:
        return None


if __name__ == "__main__":
    #test install
    from PyQt5.QtWidgets import QApplication
    app = QApplication(sys.argv)
    install_export_lua()<|MERGE_RESOLUTION|>--- conflicted
+++ resolved
@@ -23,20 +23,16 @@
 import logging
 import sys
 import winpaths
-<<<<<<< HEAD
 import winreg
 import socket
 import math
 import time
-
-def mix(a, b, val):
-    return a*(1-val) + b*(val)
-=======
 import random
 import time
 import hashlib
 
->>>>>>> 78820e9c
+def mix(a, b, val):
+    return a*(1-val) + b*(val)
 
 def to_number(v):
     """Try to convert string to number
@@ -416,15 +412,12 @@
         if self.out:
             self.out.write(m)
 
-<<<<<<< HEAD
-=======
     def write(self, m):
         try:
             self.textReceived.emit(m)
         except: pass
 
 
->>>>>>> 78820e9c
     def flush(self): pass
 
 
